--- conflicted
+++ resolved
@@ -23,12 +23,5 @@
  * A function that takes two inputs and returns zero or more output records.
  */
 abstract class FlatMapFunction2[A, B, C] extends Function2[A, B, java.lang.Iterable[C]] {
-<<<<<<< HEAD
-  @throws(classOf[Exception])
-  def call(a: A, b:B) : java.lang.Iterable[C]
-
   def elementType() : ClassTag[C] = ClassTag.Any.asInstanceOf[ClassTag[C]]
-=======
-  def elementType() : ClassManifest[C] = ClassManifest.Any.asInstanceOf[ClassManifest[C]]
->>>>>>> 3d4ad84b
 }