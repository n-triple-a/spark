--- conflicted
+++ resolved
@@ -334,26 +334,22 @@
    * this method to save custom checkpoint data.
    */
   protected[streaming] def updateCheckpointData(currentTime: Time) {
-
     logInfo("Updating checkpoint data for time " + currentTime)
 
     // Get the checkpointed RDDs from the generated RDDs
-<<<<<<< HEAD
-
-    val newCheckpointData = generatedRDDs.filter(_._2.getCheckpointFile.isDefined)
-                                         .map(x => (x._1, x._2.getCheckpointFile.get))
-=======
-    val newRdds = generatedRDDs.filter(_._2.getCheckpointData() != null)
-                                         .map(x => (x._1, x._2.getCheckpointData()))
->>>>>>> 2a87d816
-    // Make a copy of the existing checkpoint data
+    val newRdds = generatedRDDs.filter(_._2.getCheckpointFile.isDefined)
+                               .map(x => (x._1, x._2.getCheckpointFile.get))
+
+    // Make a copy of the existing checkpoint data (checkpointed RDDs)
     val oldRdds = checkpointData.rdds.clone()
-    // If the new checkpoint has checkpoints then replace existing with the new one
+
+    // If the new checkpoint data has checkpoints then replace existing with the new one
     if (newRdds.size > 0) {
       checkpointData.rdds.clear()
       checkpointData.rdds ++= newRdds
     }
-    // Make dependencies update their checkpoint data
+
+    // Make parent DStreams update their checkpoint data
     dependencies.foreach(_.updateCheckpointData(currentTime))
 
     // TODO: remove this, this is just for debugging
